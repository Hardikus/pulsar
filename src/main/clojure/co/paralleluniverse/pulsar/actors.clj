--- conflicted
+++ resolved
@@ -172,30 +172,16 @@
      - `:drop`  -  the message will be silently discarded 
      - `:block` - the sender will block until there's room in the mailbox.  
   * `:trap` - If set to `true`, linked actors' death will send an exit message rather than throw an exception.
-<<<<<<< HEAD
   * `:lifecycle-handle` - A function that will be called to handle special messages sent to the actor. 
                           If set to `nil` (the default), the default handler is used, which is what you 
                           want in all circumstances, except for some actors that are meant to do some 
                           special tricks.
-  * `:scheduler` - The `FiberScheduler` in which the fiber will run, or `:thread` to spawn the actor on a plain thread.
+  * `:scheduler` - The `FiberScheduler` in which the fiber will run.
                  If `:fj-pool` is not specified, then the pool used will be either the pool of the fiber calling 
                  `spawn-fiber`, or, if `spawn-fiber` is not called from within a fiber, a default pool.
-=======
-  * `:lifecycle-handler` - A function that will be called to handle special messages sent to the actor.
-                           If set to `nil` (the default), the default handler is used, which is what you
-                           want in all circumstances, except for some actors that are meant to do some
-                           special tricks.
-  * `:scheduler` - The `FiberScheduler` in which the fiber will run.
-                   If not specified, then the pool used will be either the pool of the fiber calling
-                   `spawn-fiber`, or, if `spawn-fiber` is not called from within a fiber, a default pool.
->>>>>>> bd9dfc4a
   * `:stack-size` - The initial fiber stack size."
   {:arglists '([:name? :mailbox-size? :overflow-policy? :trap? :lifecycle-handler? :scheduler? :stack-size? f & args])}
   [& args]
-<<<<<<< HEAD
-  (let [[{:keys [^String name ^Boolean trap ^Integer mailbox-size overflow-policy ^IFn lifecycle-handler ^Integer stack-size scheduler], :or {trap false mailbox-size -1 stack-size -1}} body] (kps-args args)]
-    `(let [b#     (first ~body) ; eval body
-=======
   (let [[{:keys [^String name ^Boolean trap ^Integer mailbox-size overflow-policy ^IFn lifecycle-handler ^Integer stack-size ^FiberScheduler scheduler], :or {trap false mailbox-size -1 stack-size -1}} body] (kps-args args)
         b   (gensym 'b)    ; Using 'gensym' as autogen syms (e.g. 'sym#') seem not to behave as desired in unquote
         cls (gensym 'cls)]
@@ -203,7 +189,6 @@
            ~b     (first ~body)            ; eval once the function
            ~cls   (fn [] (apply ~b args#)) ; => "call-by-value"-like behaviour for spawned function when args are being
                                            ;    passed (so that e.g. arguments containing @self are correctly evaluated)
->>>>>>> bd9dfc4a
            nme#   (when ~name (clojure.core/name ~name))
            f#     (when (not (instance? Actor ~b))
                     (suspendable! ~(if (== (count body) 1) b cls)))
